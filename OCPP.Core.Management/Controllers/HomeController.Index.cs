--- conflicted
+++ resolved
@@ -218,8 +218,11 @@
                                         cpovm.StartTime = connStatus.StartTime;
                                         cpovm.StopTime = connStatus.StopTime;
 
-                                        // default status: active transaction or not?
-                                        cpovm.ConnectorStatus = (cpovm.StopTime.HasValue) ? ConnectorStatusEnum.Available : ConnectorStatusEnum.Occupied;
+                                        if (cpovm.ConnectorStatus == ConnectorStatusEnum.Undefined)
+                                        {
+                                            // default status: active transaction or not?
+                                            cpovm.ConnectorStatus = (cpovm.StopTime.HasValue) ? ConnectorStatusEnum.Available : ConnectorStatusEnum.Occupied;
+                                        }
                                     }
                                     else
                                     {
@@ -228,9 +231,11 @@
                                         cpovm.StartTime = null;
                                         cpovm.StopTime = null;
 
-<<<<<<< HEAD
-                                        // default status: Available
-                                        cpovm.ConnectorStatus = ConnectorStatusEnum.Available;
+                                        if (cpovm.ConnectorStatus == ConnectorStatusEnum.Undefined)
+                                        {
+                                            // default status: Available
+                                            cpovm.ConnectorStatus = ConnectorStatusEnum.Available;
+                                        }
                                     }
 
                                     // Add current charge data to view model
@@ -241,31 +246,11 @@
                                         if (onlineConnectorStatus.ChargeRateKW != null)
                                         {
                                             currentCharge = string.Format("{0:0.0}kW", onlineConnectorStatus.ChargeRateKW.Value);
-=======
-                                            if (cpovm.ConnectorStatus == ConnectorStatusEnum.Undefined)
-                                            {
-                                                // default status: active transaction or not?
-                                                cpovm.ConnectorStatus = (cpovm.StopTime.HasValue) ? ConnectorStatusEnum.Available : ConnectorStatusEnum.Occupied;
-                                            }
->>>>>>> 8881e1e4
                                         }
                                         if (onlineConnectorStatus.SoC != null)
                                         {
-<<<<<<< HEAD
                                             if (!string.IsNullOrWhiteSpace(currentCharge)) currentCharge += " | ";
                                             currentCharge += string.Format("{0:0}%", onlineConnectorStatus.SoC.Value);
-=======
-                                            cpovm.MeterStart = -1;
-                                            cpovm.MeterStop = -1;
-                                            cpovm.StartTime = null;
-                                            cpovm.StopTime = null;
-
-                                            if (cpovm.ConnectorStatus == ConnectorStatusEnum.Undefined)
-                                            {
-                                                // default status: Available
-                                                cpovm.ConnectorStatus = ConnectorStatusEnum.Available;
-                                            }
->>>>>>> 8881e1e4
                                         }
                                         if (!string.IsNullOrWhiteSpace(currentCharge))
                                         {
