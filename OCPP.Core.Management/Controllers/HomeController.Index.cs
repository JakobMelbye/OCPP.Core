--- conflicted
+++ resolved
@@ -136,10 +136,6 @@
                 }
                 #endregion
 
-<<<<<<< HEAD
-                // List of charge point status (OCPP messages) with latest transaction (if one exist)
-                List<ConnectorStatusView> connectorStatusViewList = DbContext.ConnectorStatusViews.ToList<ConnectorStatusView>();
-=======
                 using (OCPPCoreContext dbContext = new OCPPCoreContext(this.Config))
                 {
                     // List of charge point status (OCPP messages) with latest transaction (if one exist)
@@ -178,7 +174,7 @@
                                         .Select(t => t.TransactionId)
                                         .Max())
                         .ToList();
->>>>>>> b65d0b59
+
 
                 // Count connectors for every charge point (=> naming scheme)
                 Dictionary<string, int> dictConnectorCount = new Dictionary<string, int>();
